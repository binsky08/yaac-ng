<?php

namespace binsky\yaac;

use binsky\yaac\Data\Account;
use binsky\yaac\Data\Authorization;
use binsky\yaac\Data\Certificate;
use binsky\yaac\Data\Challenge;
use binsky\yaac\Data\Order;
use binsky\yaac\Exceptions\CertificateParsingException;
use binsky\yaac\Exceptions\CertificateSigningRequestException;
use binsky\yaac\Exceptions\GenericYaacException;
use binsky\yaac\Exceptions\OpensslKeyParsingException;
use binsky\yaac\Exceptions\OpensslSignatureGenerationException;
use DateTime;
use GuzzleHttp\Client as HttpClient;
use GuzzleHttp\Exception\GuzzleException;
use GuzzleHttp\Utils;
use League\Flysystem\Filesystem;
use League\Flysystem\FilesystemException;
use LogicException;
use OpenSSLAsymmetricKey;
use Psr\Http\Message\ResponseInterface;

class Client
{
    /**
     * Live url
     */
    const DIRECTORY_LIVE = 'https://acme-v02.api.letsencrypt.org/directory';

    /**
     * Staging url
     */
    const DIRECTORY_STAGING = 'https://acme-staging-v02.api.letsencrypt.org/directory';

    /**
     * Flag for production
     */
    const MODE_LIVE = 'live';

    /**
     * Flag for staging
     */
    const MODE_STAGING = 'staging';

    /**
     * New account directory
     */
    const DIRECTORY_NEW_ACCOUNT = 'newAccount';

    /**
     * Nonce directory
     */
    const DIRECTORY_NEW_NONCE = 'newNonce';

    /**
     * Order certificate directory
     */
    const DIRECTORY_NEW_ORDER = 'newOrder';

    /**
     * Http validation
     */
    const VALIDATION_HTTP = 'http-01';

    /**
     * DNS validation
     */
    const VALIDATION_DNS = 'dns-01';

    protected string $nonce;
    protected Account $account;
    protected array $privateKeyDetails;
    protected string $accountKey;
    protected Filesystem $filesystem;
    protected array $directories = [];
    protected array $header = [];
    protected string $digest;
    protected HttpClient $httpClient;

    /**
     * Client constructor.
     *
     * @param array $config
     *
     * @type string $mode The mode for ACME (production / staging)
     * @type Filesystem $fs Filesystem for storage of static data
     * @type string $basePath The base path for the filesystem (used to store account information and csr / keys
     * @type string $username The acme username
     * @type string $source_ip The source IP for Guzzle (via curl.options) to bind to (defaults to 0.0.0.0 [OS default])
     *
     * @throws FilesystemException
     * @throws GenericYaacException
     * @throws GuzzleException
     * @throws OpensslKeyParsingException
     * @throws OpensslSignatureGenerationException
     * @throws LogicException
     */
    public function __construct(protected array $config = [])
    {
        if ($this->getOption('fs', false)) {
            $this->filesystem = $this->getOption('fs');
        } else {
            throw new LogicException('No filesystem option supplied');
        }

        if ($this->getOption('username', false) === false) {
            throw new LogicException('Username not provided');
        }

        $this->init();
    }

    /**
     * Get an existing order by ID
     *
     * @param $id
     * @return Order
     * @throws FilesystemException
     * @throws GenericYaacException
     * @throws GuzzleException
     * @throws OpensslKeyParsingException
     * @throws OpensslSignatureGenerationException
     * @throws \Exception when DateTime cannot be constructed in \binsky\yaac\Data\Order::__construct
     */
    public function getOrder($id): Order
    {
        $url = str_replace('new-order', 'order', $this->getUrl(self::DIRECTORY_NEW_ORDER));
        $url = $url . '/' . $this->getAccount()->getId() . '/' . $id;
        $response = $this->request($url, $this->signPayloadKid(null, $url));
        $data = json_decode((string)$response->getBody(), true);

        $domains = [];
        foreach ($data['identifiers'] as $identifier) {
            $domains[] = $identifier['value'];
        }

        $certificate = (!empty($data['certificate'])) ? $data['certificate'] : '';

        return new Order(
            $domains,
            $url,
            $data['status'],
            $data['expires'],
            $data['identifiers'],
            $data['authorizations'],
            $data['finalize'],
            $certificate,
        );
    }

    /**
     * Get ready status for order
     *
     * @param Order $order
     * @return bool
     * @throws FilesystemException
     * @throws GenericYaacException
     * @throws GuzzleException
     * @throws OpensslKeyParsingException
     * @throws OpensslSignatureGenerationException
     */
    public function isReady(Order $order): bool
    {
        $order = $this->getOrder($order->getId());
        return $order->getStatus() == 'ready';
    }


    /**
     * Create a new order
     *
     * @param array $domains
     * @return Order
     * @throws FilesystemException
     * @throws GenericYaacException
     * @throws GuzzleException
     * @throws OpensslKeyParsingException
     * @throws OpensslSignatureGenerationException
     * @throws \Exception when DateTime cannot be constructed in \binsky\yaac\Data\Order::__construct
     */
    public function createOrder(array $domains): Order
    {
        $identifiers = [];
        foreach ($domains as $domain) {
            $identifiers[] =
                [
                    'type' => 'dns',
                    'value' => $domain,
                ];
        }

        $url = $this->getUrl(self::DIRECTORY_NEW_ORDER);
        $response = $this->request($url, $this->signPayloadKid(
            [
                'identifiers' => $identifiers,
            ],
            $url
        ));

        $data = json_decode((string)$response->getBody(), true);

        return new Order(
            $domains,
            $response->getHeaderLine('location'),
            $data['status'],
            $data['expires'],
            $data['identifiers'],
            $data['authorizations'],
            $data['finalize']
        );
    }

    /**
     * Obtain authorizations
     *
     * @param Order $order
     * @return array|Authorization[]
     * @throws FilesystemException
     * @throws GuzzleException
     * @throws OpensslKeyParsingException
     * @throws OpensslSignatureGenerationException
     * @throws \Exception when DateTime cannot be constructed in \binsky\yaac\Data\Authorization::__construct
     */
    public function authorize(Order $order): array
    {
        $authorizations = [];
        foreach ($order->getAuthorizationURLs() as $authorizationURL) {
            $response = $this->request(
                $authorizationURL,
                $this->signPayloadKid(null, $authorizationURL)
            );
            $data = json_decode((string)$response->getBody(), true);
            $authorization = new Authorization($data['identifier']['value'], $data['expires'], $this->getDigest());

            foreach ($data['challenges'] as $challengeData) {
                $challenge = new Challenge(
                    $authorizationURL,
                    $challengeData['type'],
                    $challengeData['status'],
                    $challengeData['url'],
                    $challengeData['token']
                );
                $authorization->addChallenge($challenge);
            }
            $authorizations[] = $authorization;
        }

        return $authorizations;
    }

    /**
     * Run a self-test for the authorization
     * @param Authorization $authorization
     * @param string $type
     * @param int $maxAttempts
     * @return bool
     * @throws GuzzleException
     */
    public function selfTest(Authorization $authorization, string $type = self::VALIDATION_HTTP, int $maxAttempts = 15): bool
    {
        if ($type == self::VALIDATION_HTTP) {
            return $this->selfHttpTest($authorization, $maxAttempts);
        } elseif ($type == self::VALIDATION_DNS) {
            return $this->selfDNSTest($authorization, $maxAttempts);
        }
        return false;
    }

    /**
     * Validate a challenge
     *
     * @param Challenge $challenge
     * @param int $maxAttempts
     * @return bool
     * @throws FilesystemException
     * @throws GuzzleException
     * @throws OpensslKeyParsingException
     * @throws OpensslSignatureGenerationException
     */
    public function validate(Challenge $challenge, int $maxAttempts = 15): bool
    {
        $this->request(
            $challenge->getUrl(),
            $this->signPayloadKid([
                'keyAuthorization' => $challenge->getToken() . '.' . $this->getDigest()
            ], $challenge->getUrl())
        );

        $data = [];
        do {
            $response = $this->request(
                $challenge->getAuthorizationURL(),
                $this->signPayloadKid(null, $challenge->getAuthorizationURL())
            );
            $data = json_decode((string)$response->getBody(), true);
            if ($maxAttempts > 1 && $data['status'] != 'valid') {
                sleep(ceil(15 / $maxAttempts));
            }
            $maxAttempts--;
        } while ($maxAttempts > 0 && $data['status'] != 'valid');

        return isset($data['status']) && $data['status'] == 'valid';
    }

    /**
     * Return a certificate
     *
     * @param Order $order
     * @param int $maxAttempts
     * @return Certificate
     * @throws CertificateParsingException
     * @throws CertificateSigningRequestException
     * @throws FilesystemException
     * @throws GuzzleException
     * @throws OpensslKeyParsingException
     * @throws OpensslSignatureGenerationException
     */
    public function getCertificate(Order $order, int $maxAttempts = 15): Certificate
    {
        $privateKey = Helper::getNewKey($this->getOption('key_length', 4096));
        $csr = Helper::getCsr($order->getDomains(), $privateKey);
        $der = Helper::toDer($csr);

        $response = $this->request(
            $order->getFinalizeURL(),
            $this->signPayloadKid(
                ['csr' => Helper::toSafeString($der)],
                $order->getFinalizeURL()
            )
        );

        $data = json_decode((string)$response->getBody(), true);
<<<<<<< HEAD
        $certificateResponse = $this->request(
            $data['certificate'],
            $this->signPayloadKid(null, $data['certificate'])
        );
        $chain = preg_replace('/^[ \t]*[\r\n]+/m', '', (string)$certificateResponse->getBody());
=======
        
        $chain = '';

        if (!empty($data['certificate'])) {
            $chain = $this->getCertificateChain($data['certificate']);
        } else {
            if ('processing' == $data['status']) {
                sleep(ceil(15 / $maxAttempts));
                do {
                    $order = $this->getOrder($order->getId());

                    if ('valid' == $order->getStatus()) {
                        $chain = $this->getCertificateChain($order->getCertificate());
                        break;
                    }

                    $maxAttempts--;
                } while ($maxAttempts > 0);
            }
        }

        if (empty($chain)) {
            throw new \Exception('Could not obtain certificate');
        }

>>>>>>> 4de321f7
        return new Certificate($privateKey, $csr, $chain);
    }

    /**
     * Return LE account information
     *
     * @return Account
     * @throws FilesystemException
     * @throws GenericYaacException
     * @throws GuzzleException
     * @throws OpensslKeyParsingException
     * @throws OpensslSignatureGenerationException
     */
    public function getAccount(): Account
    {
        $response = $this->request(
            $this->getUrl(self::DIRECTORY_NEW_ACCOUNT),
            $this->signPayloadJWK(
                [
                    'onlyReturnExisting' => true,
                ],
                $this->getUrl(self::DIRECTORY_NEW_ACCOUNT)
            )
        );

        $data = json_decode((string)$response->getBody(), true);
        $accountURL = $response->getHeaderLine('Location');
        $date = (new DateTime())->setTimestamp(strtotime($data['createdAt']));
        return new Account($date, ($data['status'] == 'valid'), $accountURL);
    }

    /**
     * Return certificate chain
     * 
     * @param string $certificate
     * @return string
     */
    private function getCertificateChain($certificate): string
    {
        $certificateResponse = $this->request(
            $certificate,
            $this->signPayloadKid(null, $certificate)
        );
        return preg_replace('/^[ \t]*[\r\n]+/m', '', (string)$certificateResponse->getBody());
    }

    /**
     * Returns the ACME api configured Guzzle Client
     * @return HttpClient
     */
    protected function getHttpClient(): HttpClient
    {
        if ($this->httpClient === null) {
            $config = [
                'base_uri' => (
                ($this->getOption('mode', self::MODE_LIVE) == self::MODE_LIVE) ?
                    self::DIRECTORY_LIVE : self::DIRECTORY_STAGING),
            ];
            if ($this->getOption('source_ip', false) !== false) {
                $config['curl.options']['CURLOPT_INTERFACE'] = $this->getOption('source_ip');
            }
            $this->httpClient = new HttpClient($config);
        }
        return $this->httpClient;
    }

    /**
     * Returns a Guzzle Client configured for self-test
     * @return HttpClient
     */
    protected function getSelfTestClient(): HttpClient
    {
        return new HttpClient([
            'verify' => false,
            'timeout' => 10,
            'connect_timeout' => 3,
            'allow_redirects' => true,
        ]);
    }

    /**
     * Self HTTP test
     * @param Authorization $authorization
     * @param $maxAttempts
     * @return bool
     */
    protected function selfHttpTest(Authorization $authorization, $maxAttempts): bool
    {
        do {
            $maxAttempts--;
            try {
                $response = $this->getSelfTestClient()->request(
                    'GET',
                    'http://' . $authorization->getDomain() . '/.well-known/acme-challenge/' .
                    $authorization->getFile()->getFilename()
                );
                $contents = (string)$response->getBody();
                if ($contents == $authorization->getFile()->getContents()) {
                    return true;
                }
            } catch (GuzzleException $e) {
                // ignore cause the reason could be a not yet fully set-up challenge webserver
            }
        } while ($maxAttempts > 0);

        return false;
    }

    /**
     * Self DNS test client that uses Cloudflare's DNS API
     * @param Authorization $authorization
     * @param $maxAttempts
     * @return bool
     * @throws GuzzleException
     */
    protected function selfDNSTest(Authorization $authorization, $maxAttempts): bool
    {
        do {
            $response = $this->getSelfTestDNSClient()->get(
                '/dns-query',
                [
                    'query' => [
                        'name' => $authorization->getTxtRecord()->getName(),
                        'type' => 'TXT'
                    ]
                ]
            );
            $data = json_decode((string)$response->getBody(), true);
            if (isset($data['Answer'])) {
                foreach ($data['Answer'] as $result) {
                    if (trim($result['data'], "\"") == $authorization->getTxtRecord()->getValue()) {
                        return true;
                    }
                }
            }
            if ($maxAttempts > 1) {
                sleep(ceil(45 / $maxAttempts));
            }
            $maxAttempts--;
        } while ($maxAttempts > 0);

        return false;
    }

    /**
     * Return the preconfigured client to call Cloudflare's DNS API
     * @return HttpClient
     */
    protected function getSelfTestDNSClient(): HttpClient
    {
        return new HttpClient([
            'base_uri' => 'https://cloudflare-dns.com',
            'connect_timeout' => 10,
            'headers' => [
                'Accept' => 'application/dns-json',
            ],
        ]);
    }

    /**
     * Initialize the client
     * @throws FilesystemException
     * @throws GenericYaacException
     * @throws GuzzleException
     * @throws OpensslKeyParsingException
     * @throws OpensslSignatureGenerationException
     */
    protected function init(): void
    {
        //Load the directories from the LE api
        $response = $this->getHttpClient()->get('/directory');
        $result = Utils::jsonDecode((string)$response->getBody(), true);
        $this->directories = $result;

        //Prepare LE account
        $this->loadKeys();
        $this->tosAgree();
        $this->account = $this->getAccount();
    }

    /**
     * Make sure a private key is in place before calling this function, otherwise a new one will be generated and stored.
     * @throws FilesystemException
     */
    protected function loadKeys(): void
    {
        //Make sure a private key is in place
        if ($this->getFilesystem()->has($this->getPath('account.pem')) === false) {
            $this->getFilesystem()->write(
                $this->getPath('account.pem'),
                Helper::getNewKey($this->getOption('key_length', 4096))
            );
        }
        $privateKey = $this->getFilesystem()->read($this->getPath('account.pem'));
        $privateKey = openssl_pkey_get_private($privateKey);
        $this->privateKeyDetails = openssl_pkey_get_details($privateKey);
    }

    /**
     * Agree to the terms of service
     *
     * @throws FilesystemException
     * @throws GuzzleException
     * @throws OpensslKeyParsingException
     * @throws OpensslSignatureGenerationException
     * @throws GenericYaacException
     */
    protected function tosAgree(): void
    {
        $this->request(
            $this->getUrl(self::DIRECTORY_NEW_ACCOUNT),
            $this->signPayloadJWK(
                [
                    'contact' => [
                        'mailto:' . $this->getOption('username'),
                    ],
                    'termsOfServiceAgreed' => true,
                ],
                $this->getUrl(self::DIRECTORY_NEW_ACCOUNT)
            )
        );
    }

    /**
     * Get a formatted path
     *
     * @param string|null $path
     * @return string
     */
    protected function getPath(string $path = null): string
    {
        $userDirectory = preg_replace('/[^a-z0-9]+/', '-', strtolower($this->getOption('username')));

        return $this->getOption(
                'basePath',
                'le'
            ) . DIRECTORY_SEPARATOR . $userDirectory . ($path === null ? '' : DIRECTORY_SEPARATOR . $path);
    }

    /**
     * Return the Flysystem filesystem
     * @return Filesystem|null
     */
    protected function getFilesystem(): Filesystem|null
    {
        return $this->filesystem;
    }

    /**
     * Get a defined option
     *
     * @param      $key
     * @param null $default
     *
     * @return mixed|null
     */
    protected function getOption($key, $default = null): mixed
    {
        if (isset($this->config[$key])) {
            return $this->config[$key];
        }

        return $default;
    }

    /**
     * Get key fingerprint
     *
     * @return string
     * @throws FilesystemException|OpensslKeyParsingException
     */
    protected function getDigest(): string
    {
        if ($this->digest === null) {
            $this->digest = Helper::toSafeString(hash('sha256', json_encode($this->getJWKHeader()), true));
        }

        return $this->digest;
    }

    /**
     * Send a request to the LE API
     *
     * @param string $url
     * @param array $payload
     * @param string $method
     * @return ResponseInterface
     * @throws GuzzleException
     */
    protected function request(string $url, array $payload = [], string $method = 'POST'): ResponseInterface
    {
        $response = $this->getHttpClient()->request($method, $url, [
            'json' => $payload,
            'headers' => [
                'Content-Type' => 'application/jose+json',
            ]
        ]);
        $this->nonce = $response->getHeaderLine('replay-nonce');

        return $response;
    }

    /**
     * Get the LE directory path
     *
     * @param string $directory
     *
     * @return mixed
     * @throws GenericYaacException
     */
    protected function getUrl(string $directory): string
    {
        if (isset($this->directories[$directory])) {
            return $this->directories[$directory];
        }

        throw new GenericYaacException('Invalid directory: ' . $directory . ' not listed');
    }

    /**
     * Get the account key
     *
     * @throws FilesystemException|OpensslKeyParsingException
     */
    protected function getAccountKey(): OpenSSLAsymmetricKey
    {
        if ($this->accountKey === null) {
            $this->accountKey = openssl_pkey_get_private(
                $this->getFilesystem()->read($this->getPath('account.pem'))
            );
        }

        if ($this->accountKey === false) {
            throw new OpensslKeyParsingException('Invalid account key');
        }

        return $this->accountKey;
    }

    /**
     * Get the header
     *
     * @return array
     * @throws FilesystemException|OpensslKeyParsingException
     */
    protected function getJWKHeader(): array
    {
        return [
            'e' => Helper::toSafeString(Helper::getKeyDetails($this->getAccountKey())['rsa']['e']),
            'kty' => 'RSA',
            'n' => Helper::toSafeString(Helper::getKeyDetails($this->getAccountKey())['rsa']['n']),
        ];
    }

    /**
     * Get JWK envelope
     *
     * @param $url
     * @return array
     * @throws FilesystemException|GuzzleException|OpensslKeyParsingException
     */
    protected function getJWK($url): array
    {
        // requires nonce to be available
        if ($this->nonce === null) {
            $response = $this->getHttpClient()->head($this->directories[self::DIRECTORY_NEW_NONCE]);
            $this->nonce = $response->getHeaderLine('replay-nonce');
        }
        return [
            'alg' => 'RS256',
            'jwk' => $this->getJWKHeader(),
            'nonce' => $this->nonce,
            'url' => $url
        ];
    }

    /**
     * Get KID envelope
     *
     * @param $url
     * @return array
     * @throws GuzzleException
     */
    protected function getKID($url): array
    {
        $response = $this->getHttpClient()->head($this->directories[self::DIRECTORY_NEW_NONCE]);
        $nonce = $response->getHeaderLine('replay-nonce');

        return [
            "alg" => "RS256",
            "kid" => $this->account->getAccountURL(),
            "nonce" => $nonce,
            "url" => $url
        ];
    }

    /**
     * Transform the payload to the JWS format
     *
     * @param $payload
     * @param $url
     * @return array
     * @throws FilesystemException|OpensslKeyParsingException|OpensslSignatureGenerationException|GuzzleException
     */
    protected function signPayloadJWK($payload, $url): array
    {
        $payload = is_array($payload) ? str_replace('\\/', '/', json_encode($payload)) : '';
        $payload = Helper::toSafeString($payload);
        $protected = Helper::toSafeString(json_encode($this->getJWK($url)));

        $result = openssl_sign($protected . '.' . $payload, $signature, $this->getAccountKey(), "SHA256");

        if ($result === false) {
            throw new OpensslSignatureGenerationException('Could not sign');
        }

        return [
            'protected' => $protected,
            'payload' => $payload,
            'signature' => Helper::toSafeString($signature),
        ];
    }

    /**
     * Transform the payload to the KID format
     *
     * @param $payload
     * @param $url
     * @return array
     * @throws FilesystemException|OpensslKeyParsingException|OpensslSignatureGenerationException|GuzzleException
     */
    protected function signPayloadKid($payload, $url): array
    {
        $payload = is_array($payload) ? str_replace('\\/', '/', json_encode($payload)) : '';
        $payload = Helper::toSafeString($payload);
        $protected = Helper::toSafeString(json_encode($this->getKID($url)));

        $result = openssl_sign($protected . '.' . $payload, $signature, $this->getAccountKey(), "SHA256");
        if ($result === false) {
            throw new OpensslSignatureGenerationException('Could not sign');
        }

        return [
            'protected' => $protected,
            'payload' => $payload,
            'signature' => Helper::toSafeString($signature),
        ];
    }
}<|MERGE_RESOLUTION|>--- conflicted
+++ resolved
@@ -136,6 +136,7 @@
             $domains[] = $identifier['value'];
         }
 
+        // todo: may introduce a AsyncOrder type here?
         $certificate = (!empty($data['certificate'])) ? $data['certificate'] : '';
 
         return new Order(
@@ -308,7 +309,8 @@
      * Return a certificate
      *
      * @param Order $order
-     * @param int $maxAttempts
+     * @param int $maxAttempts number of attempts to fetch an async processed certificate
+     * @param int $interval number of seconds to sleep between the attempts to fetch an async processed certificate
      * @return Certificate
      * @throws CertificateParsingException
      * @throws CertificateSigningRequestException
@@ -317,7 +319,7 @@
      * @throws OpensslKeyParsingException
      * @throws OpensslSignatureGenerationException
      */
-    public function getCertificate(Order $order, int $maxAttempts = 15): Certificate
+    public function getCertificate(Order $order, int $maxAttempts = 15, int $interval = 1): Certificate
     {
         $privateKey = Helper::getNewKey($this->getOption('key_length', 4096));
         $csr = Helper::getCsr($order->getDomains(), $privateKey);
@@ -332,21 +334,14 @@
         );
 
         $data = json_decode((string)$response->getBody(), true);
-<<<<<<< HEAD
-        $certificateResponse = $this->request(
-            $data['certificate'],
-            $this->signPayloadKid(null, $data['certificate'])
-        );
-        $chain = preg_replace('/^[ \t]*[\r\n]+/m', '', (string)$certificateResponse->getBody());
-=======
-        
+
         $chain = '';
 
         if (!empty($data['certificate'])) {
             $chain = $this->getCertificateChain($data['certificate']);
         } else {
             if ('processing' == $data['status']) {
-                sleep(ceil(15 / $maxAttempts));
+                sleep($interval);
                 do {
                     $order = $this->getOrder($order->getId());
 
@@ -364,7 +359,6 @@
             throw new \Exception('Could not obtain certificate');
         }
 
->>>>>>> 4de321f7
         return new Certificate($privateKey, $csr, $chain);
     }
 
@@ -398,9 +392,13 @@
 
     /**
      * Return certificate chain
-     * 
+     *
      * @param string $certificate
      * @return string
+     * @throws FilesystemException
+     * @throws GuzzleException
+     * @throws OpensslKeyParsingException
+     * @throws OpensslSignatureGenerationException
      */
     private function getCertificateChain($certificate): string
     {
